/*
 * Copyright 2019 The caver-java Authors
 *
 * Licensed under the Apache License, Version 2.0 (the “License”);
 * you may not use this file except in compliance with the License.
 * You may obtain a copy of the License at
 *
 * http://www.apache.org/licenses/LICENSE-2.0
 *
 * Unless required by applicable law or agreed to in writing, software
 * distributed under the License is distributed on an “AS IS” BASIS,
 * WITHOUT WARRANTIES OR CONDITIONS OF ANY KIND, either express or implied.
 * See the License for the specific language governing permissions and
 * limitations under the License.
 */

package com.klaytn.caver.legacy.scenario;

import com.klaytn.caver.crypto.KlayCredentials;
import com.klaytn.caver.methods.response.KlayTransactionReceipt;
import com.klaytn.caver.tx.Account;
import com.klaytn.caver.tx.ValueTransfer;
import com.klaytn.caver.tx.account.AccountKey;
import com.klaytn.caver.tx.account.AccountKeyPublic;
import com.klaytn.caver.tx.account.AccountKeyRoleBased;
import com.klaytn.caver.tx.account.AccountKeyWeightedMultiSig;
import com.klaytn.caver.tx.model.AccountUpdateTransaction;
import com.klaytn.caver.utils.Convert;
import org.junit.Test;
import org.web3j.crypto.ECKeyPair;
import org.web3j.crypto.Keys;

import java.math.BigDecimal;
import java.math.BigInteger;
import java.util.Arrays;

import static com.klaytn.caver.base.Accounts.BRANDON;
import static com.klaytn.caver.base.LocalValues.LOCAL_CHAIN_ID;
import static org.junit.Assert.assertEquals;

public class AccountKeyIT extends Scenario {

    KlayCredentials credentials1, credentials2, credentials3;

    @Test
    public void AccountKeyRolebased() throws Exception {
        KlayCredentials credentials = KlayCredentials.create(Keys.createEcKeyPair());
        ValueTransfer.create(caver, BRANDON, LOCAL_CHAIN_ID).sendFunds(
                BRANDON.getAddress(),
                credentials.getAddress(),
                BigDecimal.valueOf(20),
                Convert.Unit.KLAY, GAS_LIMIT
        ).send();
        setUpAccount();

        AccountUpdateTransaction accountUpdateTransaction = AccountUpdateTransaction.create(
                credentials.getAddress(),
                createRolebased(),
<<<<<<< HEAD
                gasPrice,
=======
                gasProvider.getGasPrice(),
>>>>>>> 12440b14
                GAS_LIMIT);
        KlayTransactionReceipt.TransactionReceipt receipt = Account.create(caver, credentials, LOCAL_CHAIN_ID)
                .sendUpdateTransaction(accountUpdateTransaction)
                .send();
        assertEquals("0x1", receipt.getStatus());
    }

    private AccountKey createRolebased() {
        return AccountKeyRoleBased.create(Arrays.asList(
                AccountKeyPublic.create(credentials1.getEcKeyPair().getPublicKey()),
                AccountKeyPublic.create(credentials2.getEcKeyPair().getPublicKey()),
                getRoleFeePayer()
        ));
    }

    private AccountKeyWeightedMultiSig getRoleFeePayer() {
        return AccountKeyWeightedMultiSig.create(
                BigInteger.valueOf(5),
                Arrays.asList(
                        AccountKeyWeightedMultiSig.WeightedPublicKey.create(
                                BigInteger.valueOf(2),
                                AccountKeyPublic.create(credentials1.getEcKeyPair().getPublicKey())
                        ),
                        AccountKeyWeightedMultiSig.WeightedPublicKey.create(
                                BigInteger.valueOf(2),
                                AccountKeyPublic.create(credentials2.getEcKeyPair().getPublicKey())
                        ),
                        AccountKeyWeightedMultiSig.WeightedPublicKey.create(
                                BigInteger.valueOf(1),
                                AccountKeyPublic.create(credentials3.getEcKeyPair().getPublicKey())
                        )
                )
        );
    }

    private void setUpAccount() throws Exception {
        ECKeyPair key1 = Keys.createEcKeyPair();
        credentials1 = KlayCredentials.create(key1);

        ECKeyPair key2 = Keys.createEcKeyPair();
        credentials2 = KlayCredentials.create(key2);

        ECKeyPair key3 = Keys.createEcKeyPair();
        credentials3 = KlayCredentials.create(key3);
    }
}<|MERGE_RESOLUTION|>--- conflicted
+++ resolved
@@ -40,70 +40,62 @@
 
 public class AccountKeyIT extends Scenario {
 
-    KlayCredentials credentials1, credentials2, credentials3;
+        KlayCredentials credentials1, credentials2, credentials3;
 
-    @Test
-    public void AccountKeyRolebased() throws Exception {
-        KlayCredentials credentials = KlayCredentials.create(Keys.createEcKeyPair());
-        ValueTransfer.create(caver, BRANDON, LOCAL_CHAIN_ID).sendFunds(
-                BRANDON.getAddress(),
-                credentials.getAddress(),
-                BigDecimal.valueOf(20),
-                Convert.Unit.KLAY, GAS_LIMIT
-        ).send();
-        setUpAccount();
+        @Test
+        public void AccountKeyRolebased() throws Exception {
+                KlayCredentials credentials = KlayCredentials.create(Keys.createEcKeyPair());
+                ValueTransfer.create(caver, BRANDON, LOCAL_CHAIN_ID).sendFunds(
+                                BRANDON.getAddress(),
+                                credentials.getAddress(),
+                                BigDecimal.valueOf(20),
+                                Convert.Unit.KLAY, GAS_LIMIT).send();
+                setUpAccount();
 
-        AccountUpdateTransaction accountUpdateTransaction = AccountUpdateTransaction.create(
-                credentials.getAddress(),
-                createRolebased(),
-<<<<<<< HEAD
-                gasPrice,
-=======
-                gasProvider.getGasPrice(),
->>>>>>> 12440b14
-                GAS_LIMIT);
-        KlayTransactionReceipt.TransactionReceipt receipt = Account.create(caver, credentials, LOCAL_CHAIN_ID)
-                .sendUpdateTransaction(accountUpdateTransaction)
-                .send();
-        assertEquals("0x1", receipt.getStatus());
-    }
+                AccountUpdateTransaction accountUpdateTransaction = AccountUpdateTransaction.create(
+                                credentials.getAddress(),
+                                createRolebased(),
+                                gasProvider.getGasPrice(),
+                                GAS_LIMIT);
+                KlayTransactionReceipt.TransactionReceipt receipt = Account.create(caver, credentials, LOCAL_CHAIN_ID)
+                                .sendUpdateTransaction(accountUpdateTransaction)
+                                .send();
+                assertEquals("0x1", receipt.getStatus());
+        }
 
-    private AccountKey createRolebased() {
-        return AccountKeyRoleBased.create(Arrays.asList(
-                AccountKeyPublic.create(credentials1.getEcKeyPair().getPublicKey()),
-                AccountKeyPublic.create(credentials2.getEcKeyPair().getPublicKey()),
-                getRoleFeePayer()
-        ));
-    }
+        private AccountKey createRolebased() {
+                return AccountKeyRoleBased.create(Arrays.asList(
+                                AccountKeyPublic.create(credentials1.getEcKeyPair().getPublicKey()),
+                                AccountKeyPublic.create(credentials2.getEcKeyPair().getPublicKey()),
+                                getRoleFeePayer()));
+        }
 
-    private AccountKeyWeightedMultiSig getRoleFeePayer() {
-        return AccountKeyWeightedMultiSig.create(
-                BigInteger.valueOf(5),
-                Arrays.asList(
-                        AccountKeyWeightedMultiSig.WeightedPublicKey.create(
-                                BigInteger.valueOf(2),
-                                AccountKeyPublic.create(credentials1.getEcKeyPair().getPublicKey())
-                        ),
-                        AccountKeyWeightedMultiSig.WeightedPublicKey.create(
-                                BigInteger.valueOf(2),
-                                AccountKeyPublic.create(credentials2.getEcKeyPair().getPublicKey())
-                        ),
-                        AccountKeyWeightedMultiSig.WeightedPublicKey.create(
-                                BigInteger.valueOf(1),
-                                AccountKeyPublic.create(credentials3.getEcKeyPair().getPublicKey())
-                        )
-                )
-        );
-    }
+        private AccountKeyWeightedMultiSig getRoleFeePayer() {
+                return AccountKeyWeightedMultiSig.create(
+                                BigInteger.valueOf(5),
+                                Arrays.asList(
+                                                AccountKeyWeightedMultiSig.WeightedPublicKey.create(
+                                                                BigInteger.valueOf(2),
+                                                                AccountKeyPublic.create(credentials1.getEcKeyPair()
+                                                                                .getPublicKey())),
+                                                AccountKeyWeightedMultiSig.WeightedPublicKey.create(
+                                                                BigInteger.valueOf(2),
+                                                                AccountKeyPublic.create(credentials2.getEcKeyPair()
+                                                                                .getPublicKey())),
+                                                AccountKeyWeightedMultiSig.WeightedPublicKey.create(
+                                                                BigInteger.valueOf(1),
+                                                                AccountKeyPublic.create(credentials3.getEcKeyPair()
+                                                                                .getPublicKey()))));
+        }
 
-    private void setUpAccount() throws Exception {
-        ECKeyPair key1 = Keys.createEcKeyPair();
-        credentials1 = KlayCredentials.create(key1);
+        private void setUpAccount() throws Exception {
+                ECKeyPair key1 = Keys.createEcKeyPair();
+                credentials1 = KlayCredentials.create(key1);
 
-        ECKeyPair key2 = Keys.createEcKeyPair();
-        credentials2 = KlayCredentials.create(key2);
+                ECKeyPair key2 = Keys.createEcKeyPair();
+                credentials2 = KlayCredentials.create(key2);
 
-        ECKeyPair key3 = Keys.createEcKeyPair();
-        credentials3 = KlayCredentials.create(key3);
-    }
+                ECKeyPair key3 = Keys.createEcKeyPair();
+                credentials3 = KlayCredentials.create(key3);
+        }
 }