/*
 * Copyright 2019 The caver-java Authors
 *
 * Licensed under the Apache License, Version 2.0 (the “License”);
 * you may not use this file except in compliance with the License.
 * You may obtain a copy of the License at
 *
 * http://www.apache.org/licenses/LICENSE-2.0
 *
 * Unless required by applicable law or agreed to in writing, software
 * distributed under the License is distributed on an “AS IS” BASIS,
 * WITHOUT WARRANTIES OR CONDITIONS OF ANY KIND, either express or implied.
 * See the License for the specific language governing permissions and
 * limitations under the License.
 */

package com.klaytn.caver.legacy.feature;

import com.klaytn.caver.Caver;
import com.klaytn.caver.crypto.KlayCredentials;
import com.klaytn.caver.methods.response.KlayTransactionReceipt;
import com.klaytn.caver.tx.Account;
import com.klaytn.caver.tx.SmartContract;
import com.klaytn.caver.tx.ValueTransfer;
import com.klaytn.caver.tx.account.AccountKeyPublic;
import com.klaytn.caver.tx.gas.DefaultGasProvider;
import com.klaytn.caver.tx.manager.PollingTransactionReceiptProcessor;
import com.klaytn.caver.tx.manager.TransactionManager;
import com.klaytn.caver.tx.model.AccountUpdateTransaction;
import com.klaytn.caver.tx.model.SmartContractDeployTransaction;
import com.klaytn.caver.tx.model.SmartContractExecutionTransaction;
import com.klaytn.caver.utils.CodeFormat;
import com.klaytn.caver.utils.Convert;
import org.junit.Before;
import org.junit.Test;
import org.web3j.crypto.Hash;
import org.web3j.crypto.Keys;
import org.web3j.utils.Numeric;

import java.math.BigDecimal;
import java.math.BigInteger;
import java.util.concurrent.ExecutionException;

import static com.klaytn.caver.base.Accounts.*;
import static com.klaytn.caver.base.LocalValues.LOCAL_CHAIN_ID;
import static org.junit.Assert.assertEquals;

public class ManagedTransactionTest {
    private static final BigInteger GAS_LIMIT = BigInteger.valueOf(7_300_000);
    private static final byte[] PAYLOAD = Numeric.hexStringToByteArray("0x60806040526000805534801561001457600080fd5b50610116806100246000396000f3006080604052600436106053576000357c0100000000000000000000000000000000000000000000000000000000900463ffffffff16806306661abd14605857806342cbb15c146080578063d14e62b81460a8575b600080fd5b348015606357600080fd5b50606a60d2565b6040518082815260200191505060405180910390f35b348015608b57600080fd5b50609260d8565b6040518082815260200191505060405180910390f35b34801560b357600080fd5b5060d06004803603810190808035906020019092919050505060e0565b005b60005481565b600043905090565b80600081905550505600a165627a7a7230582064856de85a2706463526593b08dd790054536042ef66d3204018e6790a2208d10029");

    private Caver caver;
    private DefaultGasProvider gasProvider;
    private TransactionManager transactionManager;

    private SmartContractDeployTransaction smartContractDeployTransaction;

    @Before
    public void setUp() {
        caver = Caver.build(Caver.DEFAULT_URL);
        transactionManager = getTransactionManager(LUMAN);
        gasProvider = new DefaultGasProvider(caver);
<<<<<<< HEAD
=======
        this.smartContractDeployTransaction = SmartContractDeployTransaction
                .create(LUMAN.getAddress(), BigInteger.ZERO, PAYLOAD, gasProvider.getGasPrice(), GAS_LIMIT, CodeFormat.EVM);
>>>>>>> 12440b14
    }

    private TransactionManager getTransactionManager(KlayCredentials credentials) {
        return transactionManager = new TransactionManager.Builder(caver, credentials)
                .setTransactionReceiptProcessor(new PollingTransactionReceiptProcessor(caver, 1000, 15))
                .setChaindId(LOCAL_CHAIN_ID)
                .build();
    }

    private SmartContractExecutionTransaction getContractExecutionTransaction(String deployedContract) {
        return SmartContractExecutionTransaction
                .create(LUMAN.getAddress(), deployedContract, BigInteger.ZERO, getChangePayload(), gasProvider.getGasPrice(), GAS_LIMIT);
    }

    private AccountUpdateTransaction getAccountUpdateTransaction(KlayCredentials from, KlayCredentials to) {
        return AccountUpdateTransaction.create(
                from.getAddress(),
                AccountKeyPublic.create(to.getEcKeyPair().getPublicKey()),
                gasProvider.getGasPrice(),
                GAS_LIMIT
        );
    }

    private String getDeployedContract(SmartContract smartContract) throws Exception {
        return smartContract.sendDeployTransaction(smartContractDeployTransaction)
                .send()
                .getContractAddress();
    }

    private byte[] getChangePayload() {
        String setCommand = "setCount(uint256)";
        BigInteger replaceValue = BigInteger.valueOf(27);
        String payLoadNoCommand = Numeric.toHexStringNoPrefix(Numeric.toBytesPadded(replaceValue, 32));
        String payLoad = Hash.sha3String(setCommand).substring(2, 10) + payLoadNoCommand;
        return Numeric.hexStringToByteArray(payLoad);
    }

    @Test
    public void testValueTransfer() throws Exception {
        ValueTransfer valueTransfer = ValueTransfer.create(caver, transactionManager);
        KlayTransactionReceipt.TransactionReceipt transactionReceipt = valueTransfer.sendFunds(LUMAN.getAddress(), WAYNE.getAddress(), BigDecimal.ONE, Convert.Unit.PEB, GAS_LIMIT).send();
        assertEquals("0x1", transactionReceipt.getStatus());
    }

    @Test
    public void testValueTransferFlow() {
        ValueTransfer valueTransfer = ValueTransfer.create(caver, transactionManager);
        valueTransfer.sendFunds(LUMAN.getAddress(), WAYNE.getAddress(), BigDecimal.ONE, Convert.Unit.PEB, GAS_LIMIT).flowable()
                .test()
                .assertSubscribed()
                .assertValue(receipt -> receipt.getStatus().equals("0x1"));
    }

    @Test
    public void testValueTransferFuture() throws ExecutionException, InterruptedException {
        ValueTransfer valueTransfer = ValueTransfer.create(caver, transactionManager);
        KlayTransactionReceipt.TransactionReceipt receipt = valueTransfer.sendFunds(LUMAN.getAddress(), WAYNE.getAddress(), BigDecimal.ONE, Convert.Unit.PEB, GAS_LIMIT).sendAsync().get();
        assertEquals("0x1", receipt.getStatus());
    }

    @Test
    public void testAccountUpdate() throws Exception {
        KlayCredentials credentials = KlayCredentials.create(Keys.createEcKeyPair());

        ValueTransfer.create(caver, BRANDON, LOCAL_CHAIN_ID).sendFunds(
                BRANDON.getAddress(),
                credentials.getAddress(),
                BigDecimal.valueOf(20),
                Convert.Unit.KLAY, GAS_LIMIT
        ).send();

        KlayCredentials updateCredential = KlayCredentials.create(Keys.createEcKeyPair());
        Account updateAccount = Account.create(caver, getTransactionManager(credentials));
        KlayTransactionReceipt.TransactionReceipt transactionReceipt = updateAccount.sendUpdateTransaction(getAccountUpdateTransaction(credentials, updateCredential)).send();
        assertEquals("0x1", transactionReceipt.getStatus());
    }

    @Test
    public void testUpdateFlow() throws Exception {
        KlayCredentials credentials = KlayCredentials.create(Keys.createEcKeyPair());

        ValueTransfer.create(caver, BRANDON, LOCAL_CHAIN_ID).sendFunds(
                BRANDON.getAddress(),
                credentials.getAddress(),
                BigDecimal.valueOf(20),
                Convert.Unit.KLAY, GAS_LIMIT
        ).send();

        KlayCredentials updateCredential = KlayCredentials.create(Keys.createEcKeyPair());
        Account updateAccount = Account.create(caver, getTransactionManager(credentials));
        updateAccount.sendUpdateTransaction(getAccountUpdateTransaction(credentials, updateCredential)).flowable()
                .test()
                .assertSubscribed()
                .assertValue(receipt -> receipt.getStatus().equals("0x1"));
    }

    @Test
    public void testUpdateFuture() throws Exception {
        KlayCredentials credentials = KlayCredentials.create(Keys.createEcKeyPair());

        ValueTransfer.create(caver, BRANDON, LOCAL_CHAIN_ID).sendFunds(
                BRANDON.getAddress(),
                credentials.getAddress(),
                BigDecimal.valueOf(20),
                Convert.Unit.KLAY, GAS_LIMIT
        ).send();

        KlayCredentials updateCredential = KlayCredentials.create(Keys.createEcKeyPair());
        Account updateAccount = Account.create(caver, getTransactionManager(credentials));
        KlayTransactionReceipt.TransactionReceipt transactionReceipt = updateAccount.sendUpdateTransaction(getAccountUpdateTransaction(credentials, updateCredential)).sendAsync().get();
        assertEquals("0x1", transactionReceipt.getStatus());
    }

    @Test
    public void testSmartContractDeploy() throws Exception {
        SmartContract smartContractDeploy = SmartContract.create(caver, transactionManager);
        KlayTransactionReceipt.TransactionReceipt receipt = smartContractDeploy.sendDeployTransaction(smartContractDeployTransaction).send();
        assertEquals("0x1", receipt.getStatus());
    }

    @Test
    public void testSmartContractDeployFlow() {
        SmartContract smartContractDeploy = SmartContract.create(caver, transactionManager);
        smartContractDeploy.sendDeployTransaction(smartContractDeployTransaction).flowable()
                .test()
                .assertSubscribed()
                .assertValue(receipt -> receipt.getStatus().equals("0x1"));
    }

    @Test
    public void testSmartContractDeployFuture() throws ExecutionException, InterruptedException {
        SmartContract smartContractDeploy = SmartContract.create(caver, transactionManager);
        KlayTransactionReceipt.TransactionReceipt receipt = smartContractDeploy.sendDeployTransaction(smartContractDeployTransaction).sendAsync().get();
        assertEquals("0x1", receipt.getStatus());
    }

    @Test
    public void testSmartContractExecution() throws Exception {
        SmartContract smartContractExecution = SmartContract.create(caver, transactionManager);
        String deployedContract = getDeployedContract(smartContractExecution);
        KlayTransactionReceipt.TransactionReceipt receipt
                = smartContractExecution.sendExecutionTransaction(getContractExecutionTransaction(deployedContract)).send();
        assertEquals("0x1", receipt.getStatus());
    }

    @Test
    public void testSmartContractExecutionFlow() throws Exception {
        SmartContract smartContractExecution = SmartContract.create(caver, transactionManager);
        String deployedContract = getDeployedContract(smartContractExecution);
        smartContractExecution.sendExecutionTransaction(getContractExecutionTransaction(deployedContract))
                .flowable()
                .test()
                .assertSubscribed()
                .assertValue(receipt -> receipt.getStatus().equals("0x1"));
    }

    @Test
    public void testSmartContractExecutionFuture() throws Exception {
        SmartContract smartContractExecution = SmartContract.create(caver, transactionManager);
        String deployedContract = getDeployedContract(smartContractExecution);
        KlayTransactionReceipt.TransactionReceipt receipt = smartContractExecution.sendExecutionTransaction(getContractExecutionTransaction(deployedContract)).sendAsync().get();
        assertEquals("0x1", receipt.getStatus());
    }

    @Test
    public void testValueTransferChainId() throws Exception {
        TransactionManager transactionManager = new TransactionManager.Builder(caver, LUMAN)
                .setChaindId(LOCAL_CHAIN_ID)
                .build();

        ValueTransfer valueTransfer = ValueTransfer.create(caver, transactionManager);
        KlayTransactionReceipt.TransactionReceipt transactionReceipt = valueTransfer.sendFunds(LUMAN.getAddress(), BRANDON.getAddress(), BigDecimal.ONE, Convert.Unit.PEB, GAS_LIMIT).send();
        assertEquals("0x1", transactionReceipt.getStatus());
    }
}<|MERGE_RESOLUTION|>--- conflicted
+++ resolved
@@ -47,7 +47,8 @@
 
 public class ManagedTransactionTest {
     private static final BigInteger GAS_LIMIT = BigInteger.valueOf(7_300_000);
-    private static final byte[] PAYLOAD = Numeric.hexStringToByteArray("0x60806040526000805534801561001457600080fd5b50610116806100246000396000f3006080604052600436106053576000357c0100000000000000000000000000000000000000000000000000000000900463ffffffff16806306661abd14605857806342cbb15c146080578063d14e62b81460a8575b600080fd5b348015606357600080fd5b50606a60d2565b6040518082815260200191505060405180910390f35b348015608b57600080fd5b50609260d8565b6040518082815260200191505060405180910390f35b34801560b357600080fd5b5060d06004803603810190808035906020019092919050505060e0565b005b60005481565b600043905090565b80600081905550505600a165627a7a7230582064856de85a2706463526593b08dd790054536042ef66d3204018e6790a2208d10029");
+    private static final byte[] PAYLOAD = Numeric.hexStringToByteArray(
+            "0x60806040526000805534801561001457600080fd5b50610116806100246000396000f3006080604052600436106053576000357c0100000000000000000000000000000000000000000000000000000000900463ffffffff16806306661abd14605857806342cbb15c146080578063d14e62b81460a8575b600080fd5b348015606357600080fd5b50606a60d2565b6040518082815260200191505060405180910390f35b348015608b57600080fd5b50609260d8565b6040518082815260200191505060405180910390f35b34801560b357600080fd5b5060d06004803603810190808035906020019092919050505060e0565b005b60005481565b600043905090565b80600081905550505600a165627a7a7230582064856de85a2706463526593b08dd790054536042ef66d3204018e6790a2208d10029");
 
     private Caver caver;
     private DefaultGasProvider gasProvider;
@@ -60,11 +61,9 @@
         caver = Caver.build(Caver.DEFAULT_URL);
         transactionManager = getTransactionManager(LUMAN);
         gasProvider = new DefaultGasProvider(caver);
-<<<<<<< HEAD
-=======
         this.smartContractDeployTransaction = SmartContractDeployTransaction
-                .create(LUMAN.getAddress(), BigInteger.ZERO, PAYLOAD, gasProvider.getGasPrice(), GAS_LIMIT, CodeFormat.EVM);
->>>>>>> 12440b14
+                .create(LUMAN.getAddress(), BigInteger.ZERO, PAYLOAD, gasProvider.getGasPrice(), GAS_LIMIT,
+                        CodeFormat.EVM);
     }
 
     private TransactionManager getTransactionManager(KlayCredentials credentials) {
@@ -76,7 +75,8 @@
 
     private SmartContractExecutionTransaction getContractExecutionTransaction(String deployedContract) {
         return SmartContractExecutionTransaction
-                .create(LUMAN.getAddress(), deployedContract, BigInteger.ZERO, getChangePayload(), gasProvider.getGasPrice(), GAS_LIMIT);
+                .create(LUMAN.getAddress(), deployedContract, BigInteger.ZERO, getChangePayload(),
+                        gasProvider.getGasPrice(), GAS_LIMIT);
     }
 
     private AccountUpdateTransaction getAccountUpdateTransaction(KlayCredentials from, KlayCredentials to) {
@@ -84,8 +84,7 @@
                 from.getAddress(),
                 AccountKeyPublic.create(to.getEcKeyPair().getPublicKey()),
                 gasProvider.getGasPrice(),
-                GAS_LIMIT
-        );
+                GAS_LIMIT);
     }
 
     private String getDeployedContract(SmartContract smartContract) throws Exception {
@@ -105,14 +104,16 @@
     @Test
     public void testValueTransfer() throws Exception {
         ValueTransfer valueTransfer = ValueTransfer.create(caver, transactionManager);
-        KlayTransactionReceipt.TransactionReceipt transactionReceipt = valueTransfer.sendFunds(LUMAN.getAddress(), WAYNE.getAddress(), BigDecimal.ONE, Convert.Unit.PEB, GAS_LIMIT).send();
+        KlayTransactionReceipt.TransactionReceipt transactionReceipt = valueTransfer
+                .sendFunds(LUMAN.getAddress(), WAYNE.getAddress(), BigDecimal.ONE, Convert.Unit.PEB, GAS_LIMIT).send();
         assertEquals("0x1", transactionReceipt.getStatus());
     }
 
     @Test
     public void testValueTransferFlow() {
         ValueTransfer valueTransfer = ValueTransfer.create(caver, transactionManager);
-        valueTransfer.sendFunds(LUMAN.getAddress(), WAYNE.getAddress(), BigDecimal.ONE, Convert.Unit.PEB, GAS_LIMIT).flowable()
+        valueTransfer.sendFunds(LUMAN.getAddress(), WAYNE.getAddress(), BigDecimal.ONE, Convert.Unit.PEB, GAS_LIMIT)
+                .flowable()
                 .test()
                 .assertSubscribed()
                 .assertValue(receipt -> receipt.getStatus().equals("0x1"));
@@ -121,7 +122,9 @@
     @Test
     public void testValueTransferFuture() throws ExecutionException, InterruptedException {
         ValueTransfer valueTransfer = ValueTransfer.create(caver, transactionManager);
-        KlayTransactionReceipt.TransactionReceipt receipt = valueTransfer.sendFunds(LUMAN.getAddress(), WAYNE.getAddress(), BigDecimal.ONE, Convert.Unit.PEB, GAS_LIMIT).sendAsync().get();
+        KlayTransactionReceipt.TransactionReceipt receipt = valueTransfer
+                .sendFunds(LUMAN.getAddress(), WAYNE.getAddress(), BigDecimal.ONE, Convert.Unit.PEB, GAS_LIMIT)
+                .sendAsync().get();
         assertEquals("0x1", receipt.getStatus());
     }
 
@@ -133,12 +136,12 @@
                 BRANDON.getAddress(),
                 credentials.getAddress(),
                 BigDecimal.valueOf(20),
-                Convert.Unit.KLAY, GAS_LIMIT
-        ).send();
+                Convert.Unit.KLAY, GAS_LIMIT).send();
 
         KlayCredentials updateCredential = KlayCredentials.create(Keys.createEcKeyPair());
         Account updateAccount = Account.create(caver, getTransactionManager(credentials));
-        KlayTransactionReceipt.TransactionReceipt transactionReceipt = updateAccount.sendUpdateTransaction(getAccountUpdateTransaction(credentials, updateCredential)).send();
+        KlayTransactionReceipt.TransactionReceipt transactionReceipt = updateAccount
+                .sendUpdateTransaction(getAccountUpdateTransaction(credentials, updateCredential)).send();
         assertEquals("0x1", transactionReceipt.getStatus());
     }
 
@@ -150,8 +153,7 @@
                 BRANDON.getAddress(),
                 credentials.getAddress(),
                 BigDecimal.valueOf(20),
-                Convert.Unit.KLAY, GAS_LIMIT
-        ).send();
+                Convert.Unit.KLAY, GAS_LIMIT).send();
 
         KlayCredentials updateCredential = KlayCredentials.create(Keys.createEcKeyPair());
         Account updateAccount = Account.create(caver, getTransactionManager(credentials));
@@ -169,19 +171,20 @@
                 BRANDON.getAddress(),
                 credentials.getAddress(),
                 BigDecimal.valueOf(20),
-                Convert.Unit.KLAY, GAS_LIMIT
-        ).send();
+                Convert.Unit.KLAY, GAS_LIMIT).send();
 
         KlayCredentials updateCredential = KlayCredentials.create(Keys.createEcKeyPair());
         Account updateAccount = Account.create(caver, getTransactionManager(credentials));
-        KlayTransactionReceipt.TransactionReceipt transactionReceipt = updateAccount.sendUpdateTransaction(getAccountUpdateTransaction(credentials, updateCredential)).sendAsync().get();
+        KlayTransactionReceipt.TransactionReceipt transactionReceipt = updateAccount
+                .sendUpdateTransaction(getAccountUpdateTransaction(credentials, updateCredential)).sendAsync().get();
         assertEquals("0x1", transactionReceipt.getStatus());
     }
 
     @Test
     public void testSmartContractDeploy() throws Exception {
         SmartContract smartContractDeploy = SmartContract.create(caver, transactionManager);
-        KlayTransactionReceipt.TransactionReceipt receipt = smartContractDeploy.sendDeployTransaction(smartContractDeployTransaction).send();
+        KlayTransactionReceipt.TransactionReceipt receipt = smartContractDeploy
+                .sendDeployTransaction(smartContractDeployTransaction).send();
         assertEquals("0x1", receipt.getStatus());
     }
 
@@ -197,7 +200,8 @@
     @Test
     public void testSmartContractDeployFuture() throws ExecutionException, InterruptedException {
         SmartContract smartContractDeploy = SmartContract.create(caver, transactionManager);
-        KlayTransactionReceipt.TransactionReceipt receipt = smartContractDeploy.sendDeployTransaction(smartContractDeployTransaction).sendAsync().get();
+        KlayTransactionReceipt.TransactionReceipt receipt = smartContractDeploy
+                .sendDeployTransaction(smartContractDeployTransaction).sendAsync().get();
         assertEquals("0x1", receipt.getStatus());
     }
 
@@ -205,8 +209,8 @@
     public void testSmartContractExecution() throws Exception {
         SmartContract smartContractExecution = SmartContract.create(caver, transactionManager);
         String deployedContract = getDeployedContract(smartContractExecution);
-        KlayTransactionReceipt.TransactionReceipt receipt
-                = smartContractExecution.sendExecutionTransaction(getContractExecutionTransaction(deployedContract)).send();
+        KlayTransactionReceipt.TransactionReceipt receipt = smartContractExecution
+                .sendExecutionTransaction(getContractExecutionTransaction(deployedContract)).send();
         assertEquals("0x1", receipt.getStatus());
     }
 
@@ -225,7 +229,8 @@
     public void testSmartContractExecutionFuture() throws Exception {
         SmartContract smartContractExecution = SmartContract.create(caver, transactionManager);
         String deployedContract = getDeployedContract(smartContractExecution);
-        KlayTransactionReceipt.TransactionReceipt receipt = smartContractExecution.sendExecutionTransaction(getContractExecutionTransaction(deployedContract)).sendAsync().get();
+        KlayTransactionReceipt.TransactionReceipt receipt = smartContractExecution
+                .sendExecutionTransaction(getContractExecutionTransaction(deployedContract)).sendAsync().get();
         assertEquals("0x1", receipt.getStatus());
     }
 
@@ -236,7 +241,9 @@
                 .build();
 
         ValueTransfer valueTransfer = ValueTransfer.create(caver, transactionManager);
-        KlayTransactionReceipt.TransactionReceipt transactionReceipt = valueTransfer.sendFunds(LUMAN.getAddress(), BRANDON.getAddress(), BigDecimal.ONE, Convert.Unit.PEB, GAS_LIMIT).send();
+        KlayTransactionReceipt.TransactionReceipt transactionReceipt = valueTransfer
+                .sendFunds(LUMAN.getAddress(), BRANDON.getAddress(), BigDecimal.ONE, Convert.Unit.PEB, GAS_LIMIT)
+                .send();
         assertEquals("0x1", transactionReceipt.getStatus());
     }
 }