package com.klaytn.caver.common.utils;

import com.klaytn.caver.Caver;
import com.klaytn.caver.account.AccountKeyRoleBased;
import com.klaytn.caver.utils.Utils;
import com.klaytn.caver.wallet.keyring.KeyringFactory;
import com.klaytn.caver.wallet.keyring.MessageSigned;
import com.klaytn.caver.wallet.keyring.SignatureData;
import com.klaytn.caver.wallet.keyring.SingleKeyring;
import org.junit.Rule;
import org.junit.Test;
import org.junit.experimental.runners.Enclosed;
import org.junit.rules.ExpectedException;
import org.junit.runner.RunWith;
import org.web3j.utils.Numeric;

import java.math.BigDecimal;
import java.security.SignatureException;
import java.util.Arrays;

import static org.junit.Assert.*;

@RunWith(Enclosed.class)
public class UtilsTest {
    public static class isAddressTest {
        static Caver caver = new Caver(Caver.DEFAULT_URL);
        @Test
        public void lowerCaseAddressTest() {
            String[] lowercase = new String[] {
                    "0xff6916ea19a50878e39c41aaadfeb0cab1b41dad",
                    "0x4834113481fbbac68565987d30f5216bc5719d3b",
                    "ff6916ea19a50878e39c41aaadfeb0cab1b41dad",
                    "4834113481fbbac68565987d30f5216bc5719d3b"
            };

            for(int i=0; i<lowercase.length; i++) {
                assertTrue(caver.utils.isAddress(lowercase[i]));
            }
        }

        @Test
        public void upperCaseAddressTest() {
            String[] uppercase = new String[] {
                    "0xFF6916EA19A50878E39C41AAADFEB0CAB1B41DAD",
                    "0x4834113481FBBAC68565987D30F5216BC5719D3B",
                    "4834113481FBBAC68565987D30F5216BC5719D3B",
                    "FF6916EA19A50878E39C41AAADFEB0CAB1B41DAD"
            };

            for(int i=0; i<uppercase.length; i++) {
                assertTrue(i+" index fail", caver.utils.isAddress(uppercase[i]));
            }
        }

        @Test
        public void checksumAddressTest() {
            String[] checksumAddress = new String[] {
                    "0xdbF03B407c01E7cD3CBea99509d93f8DDDC8C6FB",
                    "0xD1220A0cf47c7B9Be7A2E6BA89F429762e7b9aDb",
                    "0xfB6916095ca1df60bB79Ce92cE3Ea74c37c5d359",
                    "0x5aAeb6053F3E94C9b9A09f33669435E7Ef1BeAed"
            };

            for(int i=0; i<checksumAddress.length; i++) {
                assertTrue(i+" index fail", caver.utils.isAddress(checksumAddress[i]));
            }
        }

        @Test
        public void invalidAddressTest() {
            String[] invalidAddress = new String[] {
                    "0xff6916ea19a50878e39c41cab1b41da",// Length is not 40
                    "0xKKKKKKKKKKKKKKKKKKKKKKKKKKKKKKKKKKKKKKKK", // Not Hex String
                    "0x2058a550ea824841e991ef386c3aD63D088303B3" // Invalid checksum address.
            };

            for(int i=0; i<invalidAddress.length; i++) {
                assertFalse(caver.utils.isAddress(invalidAddress[i]));
            }
        }
    }

    public static class isValidPrivateKeyTest {
        static Caver caver = new Caver(Caver.DEFAULT_URL);

        @Test
        public void validPrivateKey() {
            String key = caver.wallet.keyring.generateSingleKey();

            assertTrue(caver.utils.isValidPrivateKey(key));
        }

        @Test
        public void invalidPrivateKey() {
            String[] invalidPrivateKey = new String[] {
                    "0xff6916ea19a50878e39c41cab1b41d0xff6916ea19a50878e39c41cab1bdd41dK",// Length is not 64
                    "0xff6916ea19a50878e39c41cab1b41d0xff6916ea19a50878e39c41cab1bdd4KK", // Not Hex String
                    "d0xff69",
                    "0x0000000000000000000000000000000000000000000000000000000000000000", // Lower bound
                    "0xFFFFFFFFFFFFFFFFFFFFFFFFFFFFFFFEBAAEDCE6AF48A03BBFD25E8CD0364141" // Upper bound
            };

            for(int i=0; i<invalidPrivateKey.length; i++) {
                assertFalse(caver.utils.isValidPrivateKey(invalidPrivateKey[i]));
            }
        }
    }

    public static class isKlaytnWalletKeyTest {
        static Caver caver = new Caver(Caver.DEFAULT_URL);

        @Test
        public void validWalletKey() {
            String walletKey = caver.wallet.keyring.generate().getKlaytnWalletKey();
            assertTrue(Utils.isKlaytnWalletKey(walletKey));
        }

        @Test
        public void inValidWalletKey() {
            String[] invalidWalletKey = new String[] {
                    "0x63526af77dc34846a0909e5486f972c4a07074f0c94a2b9577675a6433098481" + "0x01" +"0xfc26de905386050894cddbb5a824318b96dde595", // invalid type
                    "0x63526af77dc34846a0909e5486f972c4a07074f0c94a2b9577675a6433098481" + "0xfc26de905386050894cddbb5a824318b96dde595", // no Type
                    "0x63526af77dc34846a0909e5486f972c4a07074f0c94a2b9577675a6433098481" + "0x00" +"0xfc26de905386050894cddbb5a824318b96dde59", // invalid address - invalid length
                    "0x63526af77dc34846a0909e5486f972c4a07074f0c94a2b9577675a6433098481" + "0x00" +"fc26de905386050894cddbb5a824318b96dde595", // invalid address - no prefix
                    "0x63526af77dc34846a0909e5486f972c4a07074f0c94a2b9575a6433098481" + "0x00" +"0xfc26de905386050894cddbb5a824318b96dde595", // invalid privateKey - invalid length
                    "0x00000000000000000000000000000000000000000000000000000000000000000x000xa94f5374fce5edbc8e2a8697c15331677e6ebf0b"
            };

            for(int i=0; i<invalidWalletKey.length; i++) {
                assertFalse(caver.utils.isKlaytnWalletKey(invalidWalletKey[i]));
            }
        }
    }

    public static class isValidPublicKeyTest {
        static Caver caver = new Caver(Caver.DEFAULT_URL);

        @Test
        public void uncompressedKeyTest() {
            String key = caver.wallet.keyring.generate().getPublicKey();
            assertTrue(caver.utils.isValidPublicKey(key));
        }

        @Test
        public void uncompressedKeyWithTagTest() {
            String key = "0x04019b186993b620455077b6bc37bf61666725d8d87ab33eb113ac0414cd48d78ff46e5ea48c6f22e8f19a77e5dbba9d209df60cbcb841b7e3e81fe444ba829831";
            assertTrue(caver.utils.isValidPublicKey(key));
        }

        @Test
        public void compressedKeyTest() {
            String key = caver.wallet.keyring.generate().getPublicKey();
            key = caver.utils.compressPublicKey(key);
            assertTrue(caver.utils.isValidPublicKey(key));
        }

        @Test
        public void invalidLength_UncompressedKeyTest() {
            String invalidLengthKey = "0a7694872b7f0862d896780c476eefe5dcbcab6145853401f95a610bbbb0f726c1013a286500f3b524834eaeb383d1a882e16f4923cef8a5316c33772b3437";
            assertFalse(caver.utils.isValidPublicKey(invalidLengthKey));
        }

        @Test
        public void invalidLength_CompressedKeyTest() {
//            String invalidLengthKey = "03434dedfc2eceed1e98fddfde3ebc57512c57f017195988cd5de62b722656b943"
            String invalidLengthKey = "0x03434dedfc2eceed1e98fddfde3ebc57512c57f017195988cd5de62b722656b93";
            String key = caver.wallet.keyring.generate().getPublicKey();
            key = caver.utils.compressPublicKey(key);

            assertFalse(caver.utils.isValidPublicKey(invalidLengthKey));
        }

        @Test
        public void invalidIndicator_CompressedKeyTest() {
            String invalidLengthKey = "0x05434dedfc2eceed1e98fddfde3ebc57512c57f017195988cd5de62b722656b943";
            assertFalse(caver.utils.isValidPublicKey(invalidLengthKey));
        }

        @Test
        public void invalidPoint() {
            String invalidPointKey = "0x4be11ff42d8fc1954fb9ed52296db1657564c5e38517764664fb7cf4306a1e163a2686aa755dd0291aa2f291c3560ef4bf4b46c671983ff3e23f11a1b744ff4a";
            assertFalse(caver.utils.isValidPublicKey(invalidPointKey));
        }
    }

    public static class decompressPublicKeyTest {
<<<<<<< HEAD
        static Caver caver = new Caver(Caver.DEFAULT_URL);
=======
        @Rule
        public ExpectedException expectedException = ExpectedException.none();
>>>>>>> f608d512

        @Test
        public void decompressPublicKey() {
            String compressed = "03434dedfc2eceed1e98fddfde3ebc57512c57f017195988cd5de62b722656b943";
            String uncompressed = caver.utils.decompressPublicKey(compressed);

            assertTrue(caver.utils.isValidPublicKey(uncompressed));
        }

        @Test
        public void alreadyDecompressedKey() {
            String expectedUncompressed = caver.wallet.keyring.generate().getPublicKey(false);
            String actualUncompressed = caver.utils.decompressPublicKey(expectedUncompressed);
            assertTrue(caver.utils.isValidPublicKey(actualUncompressed));
            assertEquals(caver.utils.addHexPrefix(expectedUncompressed), actualUncompressed);
        }

        @Test
        public void alreadyDecompressedKeyWithTag() {
            String expected = "0x04019b186993b620455077b6bc37bf61666725d8d87ab33eb113ac0414cd48d78ff46e5ea48c6f22e8f19a77e5dbba9d209df60cbcb841b7e3e81fe444ba829831";
            String key = caver.utils.decompressPublicKey(expected);

            assertEquals(expected, key);
        }

        @Test
        public void invalidPublicKey() {
            expectedException.expect(RuntimeException.class);
            expectedException.expectMessage("Invalid public key.");

            String key = "0x1177e05dd93cdd6362f8648447f33d5676cbc5f42f4c4946ae1ad62bd4c0c4f357";
            caver.utils.decompressPublicKey(key);
        }
    }

    public static class compressedPublicKeyTest {
<<<<<<< HEAD
        static Caver caver = new Caver(Caver.DEFAULT_URL);
=======
        @Rule
        public ExpectedException expectedException = ExpectedException.none();
>>>>>>> f608d512

        @Test
        public void compressedPublicKey() {
            String uncompressedKey = caver.wallet.keyring.generate().getPublicKey(false);
            String compressed = caver.utils.compressPublicKey(uncompressedKey);

            assertTrue(caver.utils.isValidPublicKey(compressed));
        }

        @Test
        public void alreadyCompressedKey() {
            String expectedCompressed = caver.wallet.keyring.generate().getPublicKey(true);
            String actualCompressed = caver.utils.compressPublicKey(expectedCompressed);
            assertTrue(caver.utils.isValidPublicKey(actualCompressed));
            assertEquals(expectedCompressed, actualCompressed);
        }

        @Test
        public void compressedPublicKeyWithTag() {
            String key = "0x04019b186993b620455077b6bc37bf61666725d8d87ab33eb113ac0414cd48d78ff46e5ea48c6f22e8f19a77e5dbba9d209df60cbcb841b7e3e81fe444ba829831";
            String expected = caver.utils.compressPublicKey("019b186993b620455077b6bc37bf61666725d8d87ab33eb113ac0414cd48d78ff46e5ea48c6f22e8f19a77e5dbba9d209df60cbcb841b7e3e81fe444ba829831");

            assertEquals(expected, caver.utils.compressPublicKey(key));
        }

        @Test
        public void invalidPublicKey() {
            expectedException.expect(RuntimeException.class);
            expectedException.expectMessage("Invalid public key.");

            caver.utils.compressPublicKey("0x0977e05dd93cdd6362f8648447f33d5676cbc5f42f4c4946ae1ad62bd4c0c4f3570b1a104b67d1cd169bbf61dd557f15ab5ee8b661326096954caddadf34ae6ac8");
        }
    }

    public static class hashMessageTest {
        static Caver caver = new Caver(Caver.DEFAULT_URL);

        @Test
        public void hashMessageTest() {
            String[] message = {"some data", "test data", "caver-java", "sign data", "0xaabbccdd", "0x11223344", "0x33445566"};
            String[] expected = {
                    "0x5373135dbda1d8f2eaee73adcc07d03cd3bbc2510b3bfdbd4fcf9de2f34c505e",
                    "0x416066097cb5808c62e1d7129249b37e661838ed49d6c3347a4a3f290020e952",
                    "0x096f523188dc1ddc620db4ec828733c0db209491849b85bb6bbd31d1498239cf",
                    "0x4c4865cee1cda8a2a3130be37a7739324a78ea36f39b18ae7dfecee5e5ce6fa2",
                    "0x4f8b23edb1db90554d99eb9667a950c78445f5efc6aaccb4d0243ee82f89b475",
                    "0x18ecf869a4437f5d036af0b25b2cb43362f857e19394e32e148439c99c768d1e",
                    "0x257527206116286147dd9827b21905add9c42ab16034ae6d6e9c2954199d0f08"
            };

            for(int i=0; i<message.length; i++) {
                assertEquals(expected[i], Utils.hashMessage(message[i]));
            }
        }


    }

    public static class parseKlaytnWalletKeyTest {
        static Caver caver = new Caver(Caver.DEFAULT_URL);

        @Rule
        public ExpectedException expectedException = ExpectedException.none();

        @Test
        public void parseKlaytnWalletKey() {
            SingleKeyring keyring = caver.wallet.keyring.generate();
            String walletKey = keyring.getKlaytnWalletKey();

            String[] parsedData = caver.utils.parseKlaytnWalletKey(walletKey);
            assertEquals(keyring.getKey().getPrivateKey(), parsedData[0]);
            assertEquals("0x00", parsedData[1]);
            assertEquals(keyring.getAddress(), parsedData[2]);
        }

        @Test
        public void invalidKlaytnWalletKey_invalidType() {
            expectedException.expect(IllegalArgumentException.class);
            expectedException.expectMessage("Invalid Klaytn wallet key.");

            String invalid = "0x63526af77dc34846a0909e5486f972c4a07074f0c94a2b9577675a6433098481" + "0x01" +"0xfc26de905386050894cddbb5a824318b96dde595";
            String[] parsedData = caver.utils.parseKlaytnWalletKey(invalid);
        }

        @Test
        public void invalidKlaytnWalletKey_invalidPrivateKey() {
            expectedException.expect(IllegalArgumentException.class);
            expectedException.expectMessage("Invalid Klaytn wallet key.");

            String invalid = "0x63526af77dc34846a0909e5486f972c4a07074f0c94a2b9577675a64330984" + "0x00" +"0xfc26de905386050894cddbb5a824318b96dde595";
            String[] parsedData = caver.utils.parseKlaytnWalletKey(invalid);
        }

        @Test
        public void invalidKlaytnWalletKey_invalidAddress() {
            expectedException.expect(IllegalArgumentException.class);
            expectedException.expectMessage("Invalid Klaytn wallet key.");

            String invalid = "0x63526af77dc34846a0909e5486f972c4a07074f0c94a2b9577675a6433098481" + "0x00" +"0xf05386050894cddbb5a824318b96dde595";
            String[] parsedData = caver.utils.parseKlaytnWalletKey(invalid);
        }
    }

    public static class isHexTest {
        static Caver caver = new Caver(Caver.DEFAULT_URL);

        @Test
        public void validHexTest() {
            String[] hex = new String[] {
                    "0x1234",
                    "0X1234",
                    "ffff",
                    "0xaaaa",
                    "34567"
            };

            for(int i=0; i<hex.length; i++) {
                assertTrue(caver.utils.isHex(hex[i]));
            }
        }

        @Test
        public void invalidHexTest() {
            String invalidHex = "0xkkkkk";

            assertFalse(caver.utils.isHex(invalidHex));
        }
    }

    public static class isHexStrictTest {
        static Caver caver = new Caver(Caver.DEFAULT_URL);

        @Test
        public void validHexTest() {
            String[] hex = new String[] {
                    "0x1234",
                    "0xaaaa",
                    "0xffff",
                    "0X1234",
                    "0Xaaaa",
                    "0Xffff"

            };

            for(int i=0; i<hex.length; i++) {
                assertTrue(caver.utils.isHexStrict(hex[i]));
            }
        }

        @Test
        public void invalidHexTest() {
            String[] hex = new String[] {
                    "0xKKKKKKK",
                    "1234",
            };

            for(int i=0; i<hex.length; i++) {
                assertFalse(caver.utils.isHexStrict(hex[i]));
            }
        }
    }

    public static class addHexPrefixTest {
        static Caver caver = new Caver(Caver.DEFAULT_URL);

        @Test
        public void addHexPrefixTest() {
            String hex = "1234";
            String expected = "0x1234";

            assertEquals(expected, caver.utils.addHexPrefix(hex));
        }

        @Test
        public void alreadyPrefixed() {
            String expected = "0x1234";
            assertEquals(expected, caver.utils.addHexPrefix("0x1234"));
            assertEquals(expected, caver.utils.addHexPrefix("0X1234"));
        }
    }

    public static class stripHexPrefixTest {
        static Caver caver = new Caver(Caver.DEFAULT_URL);

        @Test
        public void stripHexPrefixTest() {
            String expected = "1234";

            assertEquals(expected, caver.utils.stripHexPrefix("0x1234"));
            assertEquals(expected, caver.utils.stripHexPrefix("0X1234"));
        }

        @Test
        public void alreadyStripedTest() {
            String hex = "1234";

            assertEquals(hex, caver.utils.stripHexPrefix(hex));
        }
    }

    public static class convertToPebTest {
        static Caver caver = new Caver(Caver.DEFAULT_URL);

        @Test
        public void from_peb() {
            String expected = "1";
            String converted;

            converted = caver.utils.convertToPeb(BigDecimal.ONE, "peb");
            assertEquals(expected, converted);

            converted = caver.utils.convertToPeb("1", "peb");
            assertEquals(expected, converted);
        }

        @Test
        public void from_peb_enum() {
            String expected = "1";
            String converted;

            converted = caver.utils.convertToPeb(BigDecimal.ONE, Utils.KlayUnit.peb);
            assertEquals(expected, converted);

            converted = caver.utils.convertToPeb("1", Utils.KlayUnit.peb);
            assertEquals(expected, converted);
        }

        @Test
        public void from_kpeb() {
            String expected = "1000";
            String converted;

            converted = caver.utils.convertToPeb(BigDecimal.ONE, "kpeb");
            assertEquals(expected, converted);

            converted = caver.utils.convertToPeb("1", "kpeb");
            assertEquals(expected, converted);
        }

        @Test
        public void from_kpeb_enum() {
            String expected = "1000";
            String converted;

            converted = caver.utils.convertToPeb(BigDecimal.ONE, Utils.KlayUnit.kpeb);
            assertEquals(expected, converted.toString());

            converted = caver.utils.convertToPeb("1", Utils.KlayUnit.kpeb);
            assertEquals(expected, converted.toString());
        }

        @Test
        public void from_Mpeb() {
            String expected = "1000000";
            String converted;

            converted = caver.utils.convertToPeb(BigDecimal.ONE, "Mpeb");
            assertEquals(expected, converted);

            converted = caver.utils.convertToPeb("1", "Mpeb");
            assertEquals(expected, converted);
        }

        @Test
        public void from_Mpeb_enum() {
            String expected = "1000000";
            String converted;

            converted = caver.utils.convertToPeb(BigDecimal.ONE, Utils.KlayUnit.Mpeb);
            assertEquals(expected, converted);

            converted = caver.utils.convertToPeb("1", Utils.KlayUnit.Mpeb);
            assertEquals(expected, converted);
        }

        @Test
        public void from_Gpeb() {
            String expected = "1000000000";
            String converted;

            converted = caver.utils.convertToPeb(BigDecimal.ONE, "Gpeb");
            assertEquals(expected, converted);

            converted = caver.utils.convertToPeb("1", "Gpeb");
            assertEquals(expected, converted);
        }

        @Test
        public void from_Gpeb_enum() {
            String expected = "1000000000";
            String converted;

            converted = caver.utils.convertToPeb(BigDecimal.ONE, Utils.KlayUnit.Gpeb);
            assertEquals(expected, converted);

            converted = caver.utils.convertToPeb("1", Utils.KlayUnit.Gpeb);
            assertEquals(expected, converted);
        }

        @Test
        public void from_ston() {
            String expected = "1000000000";
            String converted;

            converted = caver.utils.convertToPeb(BigDecimal.ONE, "ston");
            assertEquals(expected, converted);

            converted = caver.utils.convertToPeb("1", "ston");
            assertEquals(expected, converted);
        }

        @Test
        public void from_ston_enum() {
            String expected = "1000000000";
            String converted;

            converted = caver.utils.convertToPeb(BigDecimal.ONE, Utils.KlayUnit.ston);
            assertEquals(expected, converted);

            converted = caver.utils.convertToPeb("1", Utils.KlayUnit.ston);
            assertEquals(expected, converted);
        }

        @Test
        public void from_uKlay() {
            String expected = "1000000000000";
            String converted;

            converted = caver.utils.convertToPeb(BigDecimal.ONE, "uKLAY");
            assertEquals(expected, converted);

            converted = caver.utils.convertToPeb("1", "uKLAY");
            assertEquals(expected, converted);
        }

        @Test
        public void from_uKlay_enum() {
            String expected = "1000000000000";
            String converted;

            converted = caver.utils.convertToPeb(BigDecimal.ONE, Utils.KlayUnit.uKLAY);
            assertEquals(expected, converted);

            converted = caver.utils.convertToPeb("1", Utils.KlayUnit.uKLAY);
            assertEquals(expected, converted);
        }

        @Test
        public void from_mKlay() {
            String expected = "1000000000000000";
            String converted;

            converted = caver.utils.convertToPeb(BigDecimal.ONE, "mKLAY");
            assertEquals(expected, converted);

            converted = caver.utils.convertToPeb("1", "mKLAY");
            assertEquals(expected, converted);
        }

        @Test
        public void from_mKlay_enum() {
            String expected = "1000000000000000";
            String converted;

            converted = caver.utils.convertToPeb(BigDecimal.ONE, Utils.KlayUnit.mKLAY);
            assertEquals(expected, converted);

            converted = caver.utils.convertToPeb("1", Utils.KlayUnit.mKLAY);
            assertEquals(expected, converted);
        }

        @Test
        public void from_Klay() {
            String expected = "1000000000000000000";
            String converted;

            converted = caver.utils.convertToPeb(BigDecimal.ONE, "KLAY");
            assertEquals(expected, converted);

            converted = caver.utils.convertToPeb("1", "KLAY");
            assertEquals(expected, converted);
        }

        @Test
        public void from_Klay_enum() {
            String expected = "1000000000000000000";
            String converted;

            converted = caver.utils.convertToPeb(BigDecimal.ONE, Utils.KlayUnit.KLAY);
            assertEquals(expected, converted);

            converted = caver.utils.convertToPeb("1", Utils.KlayUnit.KLAY);
            assertEquals(expected, converted);
        }

        @Test
        public void from_KKlay() {
            String expected = "1000000000000000000000";
            String converted;

            converted = caver.utils.convertToPeb(BigDecimal.ONE, "kKLAY");
            assertEquals(expected, converted);

            converted = caver.utils.convertToPeb("1", "kKLAY");
            assertEquals(expected, converted);
        }

        @Test
        public void from_KKlay_enum() {
            String expected = "1000000000000000000000";
            String converted;

            converted = caver.utils.convertToPeb(BigDecimal.ONE, Utils.KlayUnit.kKLAY);
            assertEquals(expected, converted);

            converted = caver.utils.convertToPeb("1", Utils.KlayUnit.kKLAY);
            assertEquals(expected, converted);
        }

        @Test
        public void from_MKlay() {
            String expected = "1000000000000000000000000";
            String converted;

            converted = caver.utils.convertToPeb(BigDecimal.ONE, "MKLAY");
            assertEquals(expected, converted);

            converted = caver.utils.convertToPeb("1", "MKLAY");
            assertEquals(expected, converted);
        }

        @Test
        public void from_MKlay_enum() {
            String expected = "1000000000000000000000000";
            String converted;

            converted = caver.utils.convertToPeb(BigDecimal.ONE, Utils.KlayUnit.MKLAY);
            assertEquals(expected, converted);

            converted = caver.utils.convertToPeb("1", Utils.KlayUnit.MKLAY);
            assertEquals(expected, converted);
        }

        @Test
        public void from_GKlay() {
            String expected = "1000000000000000000000000000";
            String converted;

            converted = caver.utils.convertToPeb(BigDecimal.ONE, "GKLAY");
            assertEquals(expected, converted);

            converted = caver.utils.convertToPeb("1", "GKLAY");
            assertEquals(expected, converted);
        }

        @Test
        public void from_GKlay_enum() {
            String expected = "1000000000000000000000000000";
            String converted;

            converted = caver.utils.convertToPeb(BigDecimal.ONE, Utils.KlayUnit.GKLAY);
            assertEquals(expected, converted);

            converted = caver.utils.convertToPeb("1", Utils.KlayUnit.GKLAY);
            assertEquals(expected, converted);
        }

        @Test
        public void from_TKlay() {
            String expected = "1000000000000000000000000000000";
            String converted;

            converted = caver.utils.convertToPeb(BigDecimal.ONE, "TKLAY");
            assertEquals(expected, converted);

            converted = caver.utils.convertToPeb("1", "TKLAY");
            assertEquals(expected, converted);
        }

        @Test
        public void from_TKlay_enum() {
            String expected = "1000000000000000000000000000000";
            String converted;

            converted = caver.utils.convertToPeb(BigDecimal.ONE, Utils.KlayUnit.TKLAY);
            assertEquals(expected, converted);

            converted = caver.utils.convertToPeb("1", Utils.KlayUnit.TKLAY);
            assertEquals(expected, converted);
        }
    }

    public static class convertFromPebTest {

        static Caver caver = new Caver(Caver.DEFAULT_URL);
        @Test
        public void to_peb() {
            String amount = "1000000000000000000000000000";
            String expected = amount;

            String converted = caver.utils.convertFromPeb(amount, "peb");
            assertEquals(expected, converted);

            converted = caver.utils.convertFromPeb(new BigDecimal(amount), "peb");
            assertEquals(expected, converted);
        }

        @Test
        public void to_peb_enum() {
            String amount = "1000000000000000000000000000";
            String expected = amount;

            String converted = caver.utils.convertFromPeb(amount, Utils.KlayUnit.peb);
            assertEquals(expected, converted);

            converted = caver.utils.convertFromPeb(new BigDecimal(amount), Utils.KlayUnit.peb);
            assertEquals(expected, converted);
        }

        @Test
        public void to_kpeb() {
            String amount = "1000000000000000000000000000";
            String expected = "1000000000000000000000000";

            String converted = caver.utils.convertFromPeb(amount, "kpeb");
            assertEquals(expected, converted);

            converted = caver.utils.convertFromPeb(new BigDecimal(amount), "kpeb");
            assertEquals(expected, converted);
        }

        @Test
        public void to_kpeb_enum() {
            String amount = "1000000000000000000000000000";
            String expected = "1000000000000000000000000";

            String converted = caver.utils.convertFromPeb(amount, Utils.KlayUnit.kpeb);
            assertEquals(expected, converted);

            converted = caver.utils.convertFromPeb(new BigDecimal(amount), Utils.KlayUnit.kpeb);
            assertEquals(expected, converted);
        }

        @Test
        public void to_Mpeb() {
            String amount = "1000000000000000000000000000";
            String expected = "1000000000000000000000";

            String converted = caver.utils.convertFromPeb(amount, "Mpeb");
            assertEquals(expected, converted);

            converted = caver.utils.convertFromPeb(new BigDecimal(amount), "Mpeb");
            assertEquals(expected, converted);
        }

        @Test
        public void to_Mpeb_enum() {
            String amount = "1000000000000000000000000000";
            String expected = "1000000000000000000000";

            String converted = caver.utils.convertFromPeb(amount, Utils.KlayUnit.Mpeb);
            assertEquals(expected, converted);

            converted = caver.utils.convertFromPeb(new BigDecimal(amount), Utils.KlayUnit.Mpeb);
            assertEquals(expected, converted);
        }

        @Test
        public void to_Gpeb() {
            String amount = "1000000000000000000000000000";
            String expected = "1000000000000000000";

            String converted = caver.utils.convertFromPeb(amount, "Gpeb");
            assertEquals(expected, converted);

            converted = caver.utils.convertFromPeb(new BigDecimal(amount), "Gpeb");
            assertEquals(expected, converted);
        }
        @Test
        public void to_Gpeb_enum() {
            String amount = "1000000000000000000000000000";
            String expected = "1000000000000000000";

            String converted = caver.utils.convertFromPeb(amount, Utils.KlayUnit.Gpeb);
            assertEquals(expected, converted);

            converted = caver.utils.convertFromPeb(new BigDecimal(amount), Utils.KlayUnit.Gpeb);
            assertEquals(expected, converted);
        }


        @Test
        public void to_ston() {
            String amount = "1000000000000000000000000000";
            String expected = "1000000000000000000";

            String converted = caver.utils.convertFromPeb(amount, "ston");
            assertEquals(expected, converted);

            converted = caver.utils.convertFromPeb(new BigDecimal(amount), "ston");
            assertEquals(expected, converted);
        }

        @Test
        public void to_ston_enum() {
            String amount = "1000000000000000000000000000";
            String expected = "1000000000000000000";

            String converted = caver.utils.convertFromPeb(amount, Utils.KlayUnit.ston);
            assertEquals(expected, converted);

            converted = caver.utils.convertFromPeb(new BigDecimal(amount), Utils.KlayUnit.ston);
            assertEquals(expected, converted);
        }

        @Test
        public void to_uKLAY() {
            String amount = "1000000000000000000000000000";
            String expected = "1000000000000000";

            String converted = caver.utils.convertFromPeb(amount, "uKLAY");
            assertEquals(expected, converted);

            converted = caver.utils.convertFromPeb(new BigDecimal(amount), "uKLAY");
            assertEquals(expected, converted);
        }

        @Test
        public void to_uKLAY_enum() {
            String amount = "1000000000000000000000000000";
            String expected = "1000000000000000";

            String converted = caver.utils.convertFromPeb(amount, Utils.KlayUnit.uKLAY);
            assertEquals(expected, converted);

            converted = caver.utils.convertFromPeb(new BigDecimal(amount), Utils.KlayUnit.uKLAY);
            assertEquals(expected, converted);
        }

        @Test
        public void to_mKLAY() {
            String amount = "1000000000000000000000000000";
            String expected = "1000000000000";

            String converted = caver.utils.convertFromPeb(amount, "mKLAY");
            assertEquals(expected, converted);

            converted = caver.utils.convertFromPeb(new BigDecimal(amount), "mKLAY");
            assertEquals(expected, converted);
        }

        @Test
        public void to_mKLAY_enum() {
            String amount = "1000000000000000000000000000";
            String expected = "1000000000000";

            String converted = caver.utils.convertFromPeb(amount, Utils.KlayUnit.mKLAY);
            assertEquals(expected, converted);

            converted = caver.utils.convertFromPeb(new BigDecimal(amount), Utils.KlayUnit.mKLAY);
            assertEquals(expected, converted);
        }

        @Test
        public void to_KLAY() {
            String amount = "1000000000000000000000000000";
            String expected = "1000000000";

            String converted = caver.utils.convertFromPeb(amount, "KLAY");
            assertEquals(expected, converted);

            converted = caver.utils.convertFromPeb(new BigDecimal(amount), "KLAY");
            assertEquals(expected, converted);
        }

        @Test
        public void to_KLAY_enum() {
            String amount = "1000000000000000000000000000";
            String expected = "1000000000";

            String converted = caver.utils.convertFromPeb(amount, Utils.KlayUnit.KLAY);
            assertEquals(expected, converted);

            converted = caver.utils.convertFromPeb(new BigDecimal(amount), Utils.KlayUnit.KLAY);
            assertEquals(expected, converted);
        }

        @Test
        public void to_kKLAY() {
            String amount = "1000000000000000000000000000";
            String expected = "1000000";

            String converted = caver.utils.convertFromPeb(amount, "kKLAY");
            assertEquals(expected, converted);

            converted = caver.utils.convertFromPeb(new BigDecimal(amount), "kKLAY");
            assertEquals(expected, converted);
        }

        @Test
        public void to_kKLAY_enum() {
            String amount = "1000000000000000000000000000";
            String expected = "1000000";

            String converted = caver.utils.convertFromPeb(amount, Utils.KlayUnit.kKLAY);
            assertEquals(expected, converted);

            converted = caver.utils.convertFromPeb(new BigDecimal(amount), Utils.KlayUnit.kKLAY);
            assertEquals(expected, converted);
        }

        @Test
        public void to_MKLAY() {
            String amount = "1000000000000000000000000000";
            String expected = "1000";

            String converted = caver.utils.convertFromPeb(amount, "MKLAY");
            assertEquals(expected, converted);

            converted = caver.utils.convertFromPeb(new BigDecimal(amount), "MKLAY");
            assertEquals(expected, converted);
        }

        @Test
        public void to_MKLAY_enum() {
            String amount = "1000000000000000000000000000";
            String expected = "1000";

            String converted = caver.utils.convertFromPeb(amount, Utils.KlayUnit.MKLAY);
            assertEquals(expected, converted);

            converted = caver.utils.convertFromPeb(new BigDecimal(amount), Utils.KlayUnit.MKLAY);
            assertEquals(expected, converted);
        }

        @Test
        public void to_GKLAY() {
            String amount = "1000000000000000000000000000";
            String expected = "1";

            String converted = caver.utils.convertFromPeb(amount, "GKLAY");
            assertEquals(expected, converted);

            converted = caver.utils.convertFromPeb(new BigDecimal(amount), "GKLAY");
            assertEquals(expected, converted);
        }

        @Test
        public void to_GKLAY_enum() {
            String amount = "1000000000000000000000000000";
            String expected = "1";

            String converted = caver.utils.convertFromPeb(amount, Utils.KlayUnit.GKLAY);
            assertEquals(expected, converted);

            converted = caver.utils.convertFromPeb(new BigDecimal(amount), Utils.KlayUnit.GKLAY);
            assertEquals(expected, converted);
        }

        @Test
        public void to_TKLAY() {
            String amount = "1000000000000000000000000000000";
            String expected = "1";

            String converted = caver.utils.convertFromPeb(amount, "TKLAY");
            assertEquals(expected, converted);

            converted = caver.utils.convertFromPeb(new BigDecimal(amount), "TKLAY");
            assertEquals(expected, converted);
        }

        @Test
        public void to_TKLAY_enum() {
            String amount = "1000000000000000000000000000000";
            String expected = "1";

            String converted = caver.utils.convertFromPeb(amount, Utils.KlayUnit.TKLAY);
            assertEquals(expected, converted);

            converted = caver.utils.convertFromPeb(new BigDecimal(amount), Utils.KlayUnit.TKLAY);
            assertEquals(expected, converted);
        }
    }

    public static class isNumberTest {
        static Caver caver = new Caver(Caver.DEFAULT_URL);

        @Test
        public void validHexNumber() {
            String[] valid = new String[] {
                    "0x1234",
                    "1234",
                    "aaaaaaa",
                    "0xaaaaaa"
            };

            for(int i=0; i<valid.length; i++) {
                assertTrue(caver.utils.isNumber(valid[i]));
            }
        }

        @Test
        public void invalidHexNumber() {
            String[] invalid = new String[] {
                    "kkkkkkkkkk",
                    "0x1234k"
            };

            for(int i=0; i<invalid.length; i++) {
                assertFalse(caver.utils.isNumber(invalid[i]));
            }
        }
    }

    public static class isEmptySigTest {
        static Caver caver = new Caver(Caver.DEFAULT_URL);

        @Test
        public void validEmptySig() {
            SignatureData emptySig = new SignatureData(
                    "0x01", "0x", "0x"
            );

            assertTrue(caver.utils.isEmptySig(emptySig));
        }

        @Test
        public void validEmptySigList() {
            SignatureData[] emptySigArr = new SignatureData[] {
                    new SignatureData("0x01", "0x", "0x"),
                    new SignatureData("0x01", "0x", "0x"),
            };

            assertTrue(caver.utils.isEmptySig(Arrays.asList(emptySigArr)));
        }

        @Test
        public void notEmptySigData() {
            SignatureData signatureData = new SignatureData(
                    "0x25",
                    "0xb2a5a15550ec298dc7dddde3774429ed75f864c82caeb5ee24399649ad731be9",
                    "0x29da1014d16f2011b3307f7bbe1035b6e699a4204fc416c763def6cefd976567"
            );

            assertFalse(caver.utils.isEmptySig(signatureData));
        }

        @Test
        public void notEmptySigDataList() {
            SignatureData[] signatureDataArr = new SignatureData[] {
                    new SignatureData(
                            "0x25",
                            "0xb2a5a15550ec298dc7dddde3774429ed75f864c82caeb5ee24399649ad731be9",
                            "0x29da1014d16f2011b3307f7bbe1035b6e699a4204fc416c763def6cefd976567"
                    ),
                    new SignatureData(
                            "0x25",
                            "0xb2a5a15550ec298dc7dddde3774429ed75f864c82caeb5ee24399649ad731be9",
                            "0x29da1014d16f2011b3307f7bbe1035b6e699a4204fc416c763def6cefd976567"
                    )
            };

            assertFalse(caver.utils.isEmptySig(Arrays.asList(signatureDataArr)));
        }
    }

    public static class generateRandomBytesTest {
        static Caver caver = new Caver(Caver.DEFAULT_URL);

        @Test
        public void generateRandomBytes() {
            byte[] arr = caver.utils.generateRandomBytes(32);

            assertEquals(32, arr.length);
        }
    }

    public static class recoverTest {
        static Caver caver = new Caver(Caver.DEFAULT_URL);

        public void checkAddress(String expect, String actual) {
            expect = Numeric.prependHexPrefix(expect);
            actual = Numeric.prependHexPrefix(actual);

            assertEquals(expect, actual);
        }

        @Test
        public void withMessageAndSignature() throws SignatureException {
            String expectedSignedMessage = "0xc69018da9396c4b87947e0784625af7475caf46e2af9cf57a44673ff0f625258642d8993751ae67271bcc131aa065adccf9f16fc4953f9c48f4a80d675c09ae81b";
            String expectedAddress = "0xb6a1f97502431e6f8d701f9e192c3cc43c07351a";
            String message = "Klaytn Test";

            SignatureData signatureData = caver.utils.decodeSignature(expectedSignedMessage);
            String actualAddress = caver.utils.recover(message, signatureData);

            checkAddress(expectedAddress, actualAddress);
        }

        @Test
        public void alreadyPrefix() throws SignatureException {
            SingleKeyring keyring = KeyringFactory.generate();
            String message = "Some data";

            MessageSigned signed = keyring.signMessage(message, 0, 0);
            String actualAddress = caver.utils.recover(signed.getMessageHash(), signed.getSignatures().get(0), true);

            checkAddress(keyring.getAddress(), actualAddress);
        }
    }

    public static class decodeSignatureTest {
        static Caver caver = new Caver(Caver.DEFAULT_URL);

        @Rule
        public ExpectedException expectedException = ExpectedException.none();

        @Test
        public void decodeSignatureTest() {
            String[] rawSigDataArr = {
                    "0xc69018da9396c4b87947e0784625af7475caf46e2af9cf57a44673ff0f625258642d8993751ae67271bcc131aa065adccf9f16fc4953f9c48f4a80d675c09ae81b",
                    "0x4c78ba080e717534772c4a9714b06a12f8d41062fca72885dafa8f1e1d6d78de35a50522df6361d16c05d1368bb9d86da1054f153301d5dedc6658d222616edd1b",
                    "0xacfc5c417a8506eb1bd8394553fbde4a9097ea854bdbbe0de2bfaebcc9a26f45521773632317323f3d3da09bf06185af1ee0481ef0d1abb8a790f3a110eadfc31c"
            };

            SignatureData[] signatureData = {
                    new SignatureData("1b", "c69018da9396c4b87947e0784625af7475caf46e2af9cf57a44673ff0f625258", "642d8993751ae67271bcc131aa065adccf9f16fc4953f9c48f4a80d675c09ae8"),
                    new SignatureData("1b", "4c78ba080e717534772c4a9714b06a12f8d41062fca72885dafa8f1e1d6d78de", "35a50522df6361d16c05d1368bb9d86da1054f153301d5dedc6658d222616edd"),
                    new SignatureData("1c", "acfc5c417a8506eb1bd8394553fbde4a9097ea854bdbbe0de2bfaebcc9a26f45", "521773632317323f3d3da09bf06185af1ee0481ef0d1abb8a790f3a110eadfc3")
            };

            for(int i=0; i < rawSigDataArr.length; i++) {
                assertEquals(signatureData[i], caver.utils.decodeSignature(rawSigDataArr[i]));
            }
        }

        @Test
        public void throwException_invalidLength() {
            expectedException.expect(RuntimeException.class);
            expectedException.expectMessage("Invalid signature: The length of raw signature must be 65 byte.");

            String rawSigData = "0xaaaaaa";
            caver.utils.decodeSignature(rawSigData);
        }
    }

    public static class recoverPublicKeyTest {
        static Caver caver = new Caver(Caver.DEFAULT_URL);

        @Test
        public void recoverWithMessage() throws SignatureException {
            SingleKeyring keyring = caver.wallet.keyring.generate();

            String message = "Some data";
            MessageSigned data = keyring.signMessage(message, AccountKeyRoleBased.RoleGroup.TRANSACTION.getIndex());

            String actual =  caver.utils.recoverPublicKey(data.getMessage(), data.getSignatures().get(0));
            assertEquals(Utils.addHexPrefix(keyring.getPublicKey()), actual);
        }

        @Test
        public void recoverWithMessageHash() throws SignatureException {
            SingleKeyring keyring = caver.wallet.keyring.generate();

            String message = "Some data";
            MessageSigned data = keyring.signMessage(message, AccountKeyRoleBased.RoleGroup.TRANSACTION.getIndex());

            String actual =  caver.utils.recoverPublicKey(data.getMessageHash(), data.getSignatures().get(0), true);
            assertEquals(Utils.addHexPrefix(keyring.getPublicKey()), actual);
        }

        @Test
        public void recoverWithSampleData() throws SignatureException {
            String expected = "0xb5df4d5e6b4ee7a136460b911a69030fdd42c18ed067bcc2e25eda1b851314fad994c5fe946aad01ca2e348d4ff3094960661a8bc095f358538af54aeea48ff3";

            String message = "Some Message";
            SignatureData signatureData = new SignatureData(
                    "0x1b",
                    "0x8213e560e7bbe1f2e28fd69cbbb41c9108b84c98cd7c2c88d3c8e3549fd6ab10",
                    "0x3ca40c9e20c1525348d734a6724db152b9244bff6e0ff0c2b811d61d8f874f00"
            );

            String actual = caver.utils.recoverPublicKey(message, signatureData);
            assertEquals(expected, actual);
        }
    }

    public static class publicKeyToAddress {
        static Caver caver = new Caver(Caver.DEFAULT_URL);

        @Test
        public void publicKeyToAddressWithDecompressedFormat() {
            String expected = "0x5b2840bcbc2be07fb12d9129ed3a02d8e4465944";
            String publicKey = "0x68ffedd4a1d9fefa38f6ed9d58f0b85741a90ad604ab901c130c1fea42eab666dec186a48ad4db56b14898e8e18fe0176d926a2c1ffeeb6b6df805ec0bf41eb8";

            String actual = caver.utils.publicKeyToAddress(publicKey);
            assertEquals(expected, actual);
        }

        @Test
        public void publicKeyToAddressWithCompressedFormat() {
            String expected = "0x5b2840bcbc2be07fb12d9129ed3a02d8e4465944";
            String publicKey = "0x68ffedd4a1d9fefa38f6ed9d58f0b85741a90ad604ab901c130c1fea42eab666dec186a48ad4db56b14898e8e18fe0176d926a2c1ffeeb6b6df805ec0bf41eb8";

            publicKey = Utils.compressPublicKey(publicKey);
            String actual = caver.utils.publicKeyToAddress(publicKey);
            assertEquals(expected, actual);
        }
    }
}<|MERGE_RESOLUTION|>--- conflicted
+++ resolved
@@ -184,12 +184,10 @@
     }
 
     public static class decompressPublicKeyTest {
-<<<<<<< HEAD
-        static Caver caver = new Caver(Caver.DEFAULT_URL);
-=======
+        static Caver caver = new Caver(Caver.DEFAULT_URL);
+
         @Rule
         public ExpectedException expectedException = ExpectedException.none();
->>>>>>> f608d512
 
         @Test
         public void decompressPublicKey() {
@@ -226,13 +224,11 @@
     }
 
     public static class compressedPublicKeyTest {
-<<<<<<< HEAD
-        static Caver caver = new Caver(Caver.DEFAULT_URL);
-=======
+        static Caver caver = new Caver(Caver.DEFAULT_URL);
+
         @Rule
         public ExpectedException expectedException = ExpectedException.none();
->>>>>>> f608d512
-
+        
         @Test
         public void compressedPublicKey() {
             String uncompressedKey = caver.wallet.keyring.generate().getPublicKey(false);
