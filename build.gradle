--- conflicted
+++ resolved
@@ -19,11 +19,7 @@
 
 allprojects {
 
-<<<<<<< HEAD
-    version '1.0.1-android'
-=======
-    version '1.0.2'
->>>>>>> 64fc0966
+    version '1.0.2-android'
     group 'com.klaytn.caver'
     description 'caver-java project'
 
